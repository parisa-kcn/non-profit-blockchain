# Part 3: RESTful API to expose the Chaincode

The RESTful API is a Node.js application that uses the Fabric SDK to interact with the Fabric chaincode
and exposes the chaincode functions as REST APIs. This allows loose coupling between the UI application
and the underlying Fabric network.

## Pre-requisites
For the Fabric workshop, the REST API server will run on the Fabric client node.

From Cloud9, SSH into the Fabric client node. The key (i.e. the .PEM file) should be in your home directory. 
The DNS of the Fabric client node EC2 instance can be found in the output of the AWS CloudFormation stack you 
created in [Part 1](../ngo-fabric/README.md)

```
ssh ec2-user@<dns of EC2 instance> -i ~/<Fabric network name>-keypair.pem
```

You should have already cloned this repo in [Part 1](../ngo-fabric/README.md)

```
cd ~
git clone https://github.com/aws-samples/non-profit-blockchain.git
```

You will need to set the context before carrying out any Fabric CLI commands. We do this 
using the export files that were generated for us in [Part 1](../ngo-fabric/README.md)

Source the file, so the exports are applied to your current session. If you exit the SSH 
session and re-connect, you'll need to source the file again. The `source` command below
will print out the values of the key ENV variables. Make sure they are all populated. If
they are not, follow Step 4 in [Part 1](../ngo-fabric/README.md) to repopulate them:

```
cd ~/non-profit-blockchain/ngo-fabric
source fabric-exports.sh
```

## Step 1 - Install Node
On the Fabric client node.

Install Node.js. We will use v8.x.

```
curl -o- https://raw.githubusercontent.com/creationix/nvm/v0.33.0/install.sh | bash
```

```
. ~/.nvm/nvm.sh
nvm install lts/carbon
nvm use lts/carbon
```

Amazon Linux seems to be missing g++, so:

```
sudo yum install gcc-c++ -y
```

## Step 2 - Install dependencies
On the Fabric client node.

```
cd ~/non-profit-blockchain/ngo-rest-api
npm install
```

## Step 3 - Generate a connection profile
On the Fabric client node.

The REST API needs a connection profile to connect to the Fabric network. Connection profiles describe
the Fabric network and provide information needed by the Node.js application in order to connect to the
Fabric network. The instructions below will auto-generate a connection profile. 

Generate the connection profile using the script below and check that the connection profile contains 
URL endpoints for the peer, ordering service and CA, an 'mspid', a 'caName', and that the admin username and password
match those you entered when creating the Fabric network. If they do not match, edit the connection profile
and update them. The connection profile can be found here: `~/non-profit-blockchain/tmp/connection-profile/ngo-connection-profile.yaml`

```
cd ~/non-profit-blockchain/ngo-rest-api/connection-profile
./gen-connection-profile.sh
cd ~/non-profit-blockchain/tmp/connection-profile/
cat ngo-connection-profile.yaml
```

## Step 4 - Run the REST API Node.js application
On the Fabric client node.

Run the app:

```
cd ~/non-profit-blockchain/ngo-rest-api
nvm use lts/carbon
node app.js 
```

## Step 5 - Test the REST API
Open a new terminal pane within Cloud 9.  Click on Window -> New Terminal.

From the new terminal, SSH into the Fabric cilent node.  Run the same SSH command you used earlier, using the 
keypair in your home directory, and obtaining the DNS for the Fabric client node from the CloudFormation stack outputs.

On the Fabric client node.

Once the app is running you can register an identity, and then start to execute chaincode. The command
below registers a user identity with the Fabric CA. This user identity is then used to run chaincode
queries and invoke transactions.

### Register/enroll a user:

request:
```
curl -s -X POST http://localhost:3000/users -H "content-type: application/x-www-form-urlencoded" -d 'username=michael&orgName=Org1'
```

response:
```
{"success":true,"secret":"","message":"michael enrolled Successfully"}
```

**If you encounter an error such as `{"code":20,"message":"Authorization failure"}`, it is likely because the admin credentials in `config.json` above are incorrect.  Update those and restart the REST API server that is running in the other terminal.**

### POST a Donor

request:
```
curl -s -X POST "http://localhost:3000/donors" -H "content-type: application/json" -d '{ 
   "donorUserName": "edge2", 
   "email": "edge2@def.com", 
   "registeredDate": "2018-10-22T11:52:20.182Z" 
}'
```

response:
A transaction ID, which can be ignored:

```
{"transactionId":"2f3f3a85340bde09b505b0d37235d1d32a674e43a66229f9a205e7d8d5328ed1"}
```

### Get all donors

request:
```
curl -s -X GET   "http://localhost:3000/donors" -H "content-type: application/json"
```

response:
```
[
    {"docType":"donor","donorUserName":"edge","email":"edge@def.com","registeredDate":"2018-10-22T11:52:20.182Z"}
]
```
## Step 6 - Load the workshop test data
On the Fabric client node.

Loading the test data uses cURL commands similar to those you used above to test the API. 
This step outputs a lot of text as it is creating the test data, so if you prefer to run this from a new terminal, 
you can open a new Cloud 9 terminal and SSH into the Fabric client node to create a new terminal session. If you do
this, remember to rerun the statements under Pre-requisites above.

To run the script:

```
cd ~/non-profit-blockchain/ngo-rest-api
./ngo-load-workshop.sh
```

# Testing
The workshop runs the REST API server on the Fabric client node. If you exit the SSH session on the Fabric client node, 
the running REST API server will automatically exit. You would need to restart it after SSH'ing back into 
the Fabric client node.

For purposes of the workshop we can just leave the SSH session open. However, if we need to keep the REST 
API application running after we exit the SSH session, we can use various methods to do this. I use `PM2`,
using a command such as `pm2 start app.js`, which will keep the app running. The logs can be found in `~/.pm2/logs`.

## Move on to Part 4
The workshop instructions can be found in the README files in parts 1-4:

* [Part 1:](../ngo-fabric/README.md) Start the workshop by building the Hyperledger Fabric blockchain network using Amazon Managed Blockchain.
* [Part 2:](../ngo-chaincode/README.md) Deploy the non-profit chaincode. 
* [Part 3:](../ngo-rest-api/README.md) Run the RESTful API server. 
* [Part 4:](../ngo-ui/README.md) Run the application. 
* [Part 5:](../new-member/README.md) Add a new member to the network.
<<<<<<< HEAD
* [Part 6:](../ngo-lambda/README.md) Read and write to the blockchain with AWS Lambda.
=======
* [Part 6:](../ngo-lambda/README.md) Read and write to the blockchain with Amazon API Gateway and AWS Lambda.
>>>>>>> 51f5743e
<|MERGE_RESOLUTION|>--- conflicted
+++ resolved
@@ -183,8 +183,4 @@
 * [Part 3:](../ngo-rest-api/README.md) Run the RESTful API server. 
 * [Part 4:](../ngo-ui/README.md) Run the application. 
 * [Part 5:](../new-member/README.md) Add a new member to the network.
-<<<<<<< HEAD
-* [Part 6:](../ngo-lambda/README.md) Read and write to the blockchain with AWS Lambda.
-=======
-* [Part 6:](../ngo-lambda/README.md) Read and write to the blockchain with Amazon API Gateway and AWS Lambda.
->>>>>>> 51f5743e
+* [Part 6:](../ngo-lambda/README.md) Read and write to the blockchain with Amazon API Gateway and AWS Lambda.