# Part 3: RESTful API to expose the Chaincode

The RESTful API is a Node.js application that uses the Fabric SDK to interact with the Fabric chaincode
and exposes the chaincode functions as REST APIs. This allows loose coupling between the UI application
and the underlying Fabric network.

## Pre-requisites
For the Fabric workshop, the REST API server will run on the Fabric client node.

From Cloud9, SSH into the Fabric client node. The key (i.e. the .PEM file) should be in your home directory. 
The DNS of the Fabric client node EC2 instance can be found in the output of the AWS CloudFormation stack you 
created in [Part 1](../ngo-fabric/README.md)

```
ssh ec2-user@<dns of EC2 instance> -i ~/<Fabric network name>-keypair.pem
```

You should have already cloned this repo in [Part 1](../ngo-fabric/README.md)

```
cd ~
git clone https://github.com/aws-samples/non-profit-blockchain.git
```

You will need to set the context before carrying out any Fabric CLI commands. We do this 
using the export files that were generated for us in [Part 1](../ngo-fabric/README.md)

Source the file, so the exports are applied to your current session. If you exit the SSH 
session and re-connect, you'll need to source the file again. The `source` command below
will print out the values of the key ENV variables. Make sure they are all populated. If
they are not, follow Step 4 in [Part 1](../ngo-fabric/README.md) to repopulate them:

```
cd ~/non-profit-blockchain/ngo-fabric
source fabric-exports.sh
```

## Step 1 - Install Node
On the Fabric client node.

Install Node.js. We will use v8.x.

```
curl -o- https://raw.githubusercontent.com/creationix/nvm/v0.33.0/install.sh | bash
```

```
. ~/.nvm/nvm.sh
nvm install lts/carbon
nvm use lts/carbon
```

Amazon Linux seems to be missing g++, so:

```
sudo yum install gcc-c++ -y
```

## Step 2 - Install dependencies
On the Fabric client node.

```
cd ~/non-profit-blockchain/ngo-rest-api
npm install
```

## Step 3 - Generate a connection profile
On the Fabric client node.

The REST API needs a connection profile to connect to the Fabric network. Connection profiles describe
the Fabric network and provide information needed by the Node.js application in order to connect to the
Fabric network. The instructions below will auto-generate a connection profile. 

Generate the connection profile using the script below and check that the connection profile contains 
URL endpoints for the peer, ordering service and CA, an 'mspid', a 'caName', and that the admin username and password
match those you entered when creating the Fabric network. If they do not match, edit the connection profile
and update them. The connection profile can be found here: `~/non-profit-blockchain/tmp/connection-profile/ngo-connection-profile.yaml`

```
cd ~/non-profit-blockchain/ngo-rest-api/connection-profile
./gen-connection-profile.sh
more ~/non-profit-blockchain/tmp/connection-profile/ngo-connection-profile.yaml
```

Check the config file used by app.js. Make sure the peer name in config.json (under 'peers:') is 
the same as the peer name in the connection profile. Also check that the admin username and 
password are correct and match the values you updated in the connection profile.

```
cd ~/non-profit-blockchain/ngo-rest-api
vi config.json
```

config.json should look something like this:

```
{
    "host":"localhost",
    "port":"3000",
    "channelName":"mychannel",
    "chaincodeName":"ngo",
    "eventWaitTime":"30000",
    "peers":[
        "peer1"
    ],
    "admins":[
       {
          "username":"admin",
          "secret":"adminpwd"
       }
    ]
 }
```

## Step 4 - Run the REST API Node.js application
On the Fabric client node.

Run the app (in the background if you prefer):

```
cd ~/non-profit-blockchain/ngo-rest-api
nvm use lts/carbon
node app.js &
```

## Step 5 - Test the REST API
On the Fabric client node.

Once the app is running you can register an identity, and then start to execute chaincode. The command
below registers a user identity with the Fabric CA. This user identity is then used to run chaincode
queries and invoke transactions.

### Register/enroll a user:

request:
```
curl -s -X POST http://localhost:3000/users -H "content-type: application/x-www-form-urlencoded" -d 'username=michael&orgName=Org1'
```

response:
```
{"success":true,"secret":"","message":"michael enrolled Successfully"}
```

### POST a Donor

request:
```
curl -s -X POST "http://localhost:3000/donors" -H "content-type: application/json" -d '{ 
   "donorUserName": "edge2", 
   "email": "edge2@def.com", 
   "registeredDate": "2018-10-22T11:52:20.182Z" 
}'
```

response:
A transaction ID, which can be ignored:

```
{"transactionId":"2f3f3a85340bde09b505b0d37235d1d32a674e43a66229f9a205e7d8d5328ed1"}
```

### Get all donors

request:
```
curl -s -X GET   "http://localhost:3000/donors" -H "content-type: application/json"
```

response:
```
[
    {"docType":"donor","donorUserName":"edge","email":"edge@def.com","registeredDate":"2018-10-22T11:52:20.182Z"}
]
```
## Step 6 - Load the workshop test data
In your Cloud9 terminal.

You can do this step from anywhere as it accesses the ELB DNS endpoint. Executing this from the SSH
session is challenging as the SSH session will be outputting a range of INFO logs, which makes it
challenging to edit files. So you can open another terminal window in Cloud9 and load the test data
from Cloud9.

Loading the test data uses cURL commands similar to those you used above to test the API. If you load
the test data from Cloud9 you'll need to point to the AWS Elastic Load Balancer (ELB) that is used to 
expose your REST API (if you load the test data from your Fabric client node you could use 'localhost'
as the endpoint since the REST API server is running on the Fabric client node). To find the 
DNS endpoint for the ELB, go to the CloudFormation stack created in [Part 1](../ngo-fabric/README.md)
and look for ELBDNS in the Outputs. If you receive an error using the ELB it might be because the underlying EC2 
instance has not moved to an 'InService' state. This will happen once the REST API server is running
and the ELB is able to execute the desired number of health checks against it. You can check the 
status in the EC2 console, under Load Balancers.

```
cd ~/non-profit-blockchain/ngo-rest-api
vi ngo-load-workshop.sh
```

The line to be changed is this one. It should point to your ELB DNS. (it could point to `localhost` 
if you run this on the Fabric client node. If you use `localhost` you also need to change the port to `3000`):

```
export ENDPOINT=ngo10-elb-2090058053.us-east-1.elb.amazonaws.com
export PORT=80
```

After saving the changes, run the script:

```
cd ~/non-profit-blockchain/ngo-rest-api
./ngo-load-workshop.sh
```

# Testing
The workshop runs the REST API server on the Fabric client node. If you exit the SSH session on the Fabric client node, 
the running REST API server will automatically exit. You would need to restart it after SSH'ing back into 
the Fabric client node.

For purposes of the workshop we can just leave the SSH session open. However, if we need to keep the REST 
API application running after we exit the SSH session, we can use various methods to do this. I use `PM2`,
using a command such as `pm2 start app.js`, which will keep the app running. The logs can be found in `~/.pm2/logs`.

## Move on to Part 4
The workshop instructions can be found in the README files in parts 1-4:

<<<<<<< HEAD
* [Part 1:](../ngo-fabric/README.md) Start the workshop by building the Amazon Managed Blockchain Hyperledger Fabric network.
* [Part 2:](../ngo-chaincode/README.md) Deploy the NGO chaincode. 
* [Part 3:](../ngo-rest-api/README.md) Run the REST API. 
* [Part 4:](../ngo-ui/README.md) Run the Application. 
* [Part 5:](../new-member/README.md) Add a new member to the network. 
=======
* [Part 1:](../ngo-fabric/README.md) Start the workshop by building the Hyperledger Fabric blockchain network using Amazon Managed Blockchain.
* [Part 2:](../ngo-chaincode/README.md) Deploy the non-profit chaincode. 
* [Part 3:](../ngo-rest-api/README.md) Run the RESTful API server. 
* [Part 4:](../ngo-ui/README.md) Run the application. 
>>>>>>> 0d736091
<|MERGE_RESOLUTION|>--- conflicted
+++ resolved
@@ -223,15 +223,8 @@
 ## Move on to Part 4
 The workshop instructions can be found in the README files in parts 1-4:
 
-<<<<<<< HEAD
-* [Part 1:](../ngo-fabric/README.md) Start the workshop by building the Amazon Managed Blockchain Hyperledger Fabric network.
-* [Part 2:](../ngo-chaincode/README.md) Deploy the NGO chaincode. 
-* [Part 3:](../ngo-rest-api/README.md) Run the REST API. 
-* [Part 4:](../ngo-ui/README.md) Run the Application. 
-* [Part 5:](../new-member/README.md) Add a new member to the network. 
-=======
 * [Part 1:](../ngo-fabric/README.md) Start the workshop by building the Hyperledger Fabric blockchain network using Amazon Managed Blockchain.
 * [Part 2:](../ngo-chaincode/README.md) Deploy the non-profit chaincode. 
 * [Part 3:](../ngo-rest-api/README.md) Run the RESTful API server. 
 * [Part 4:](../ngo-ui/README.md) Run the application. 
->>>>>>> 0d736091
+* [Part 5:](../new-member/README.md) Add a new member to the network. 