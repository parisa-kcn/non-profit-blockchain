--- conflicted
+++ resolved
@@ -20,8 +20,4 @@
   credentialStore:
     path: "./fabric-client-kv-org1-cred"
     cryptoStore:
-<<<<<<< HEAD
-      path: "./fabric-client-kv-org1-keys"
-=======
       path: "./fabric-client-certs-org1"
->>>>>>> 72b2e858
