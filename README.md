--- conflicted
+++ resolved
@@ -27,17 +27,11 @@
 To build the network, deploy the chaincode, start the RESTful API server and run the application, follow the 
 README instructions in parts 1-4, in this order:
 
-<<<<<<< HEAD
-* [Part 1:](ngo-fabric/README.md) Start the workshop by building the Amazon Managed Blockchain Hyperledger Fabric network.
-* [Part 2:](ngo-chaincode/README.md) Deploy the NGO chaincode. 
-* [Part 3:](ngo-rest-api/README.md) Run the REST API. 
-* [Part 4:](ngo-ui/README.md) Run the Application. 
-* [Part 5:](new-member/README.md) Add a new member to the network. 
-=======
 * [Part 1:](ngo-fabric/README.md) Start the workshop by building the Hyperledger Fabric blockchain network using Amazon Managed Blockchain.
 * [Part 2:](ngo-chaincode/README.md) Deploy the non-profit chaincode. 
 * [Part 3:](ngo-rest-api/README.md) Run the RESTful API server. 
 * [Part 4:](ngo-ui/README.md) Run the application. 
+* [Part 5:](new-member/README.md) Add a new member to the network. 
 
 ## Cleanup
 
@@ -46,7 +40,6 @@
 * In the AWS CloudFormation console delete the stack with the stack name `<your network>-fabric-client-node`
 * In the Amazon Managed Blockchain console delete the member for your network. This will delete the peer node, the member, and finally, the Fabric network (assuming you created only one member)
 * In the AWS Cloud9 console delete your AWS Cloud9 instance
->>>>>>> 0d736091
 
 ## License
 
