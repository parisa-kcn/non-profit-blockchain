# Part1: Build a Hyperledger Fabric blockchain network using Amazon Managed Blockchain

<<<<<<< HEAD
This section will create an Amazon Managed Blockchain Fabric network. A combination of the AWS Console and the AWS CLI 
will be used. The process to create the network is as follows:

* Provision a Cloud9 instance. We will use the Linux terminal that Cloud9 provides
* Use the Amazon Managed Blockchain Console to create a Fabric network and provision a peer node
* From Cloud9, run a CloudFormation template to provision a VPC and a Fabric client node. You 
=======
This section will build a Hyperledger Fabric blockchain network using Amazon Managed Blockchain. A combination of the AWS Console and the AWS CLI will be used. The process to create the network is as follows:

* Provision an AWS Cloud9 instance. We will use the Linux terminal that Cloud9 provides
* Use the Amazon Managed Blockchain console to create a Fabric network and provision a peer node
* From Cloud9, run an AWS CloudFormation template to provision a VPC and a Fabric client node. You 
>>>>>>> 0d736091
will use the Fabric client node to administer the Fabric network
* From the Fabric client node, create a Fabric channel, install and instantiate chaincode, and 
query and invoke transactions on the Fabric network

## Pre-requisites - AWS Cloud9
We will use AWS Cloud9 to provide a Linux terminal which has the AWS CLI already installed.

1. Spin up a [Cloud9 IDE](https://us-east-1.console.aws.amazon.com/cloud9/home?region=us-east-1) from the AWS console.
In the Cloud9 console, click 'Create Environment'. Using 'us-east-1' for the region will be easier.
2. Provide a name for your environment, e.g. fabric-c9, and click **Next Step**
3. Select `Other instance type`, then select `t2-medium` and click **Next Step**
4. Click **Create environment**. It would typically take 30-60s to create your Cloud9 IDE
5. In the Cloud9 terminal, in the home directory, clone this repo:

```
cd ~
git clone https://github.com/aws-samples/non-profit-blockchain.git
```

Download the model file for the new Amazon Managed Blockchain service. This is a temporary step
and will not be required once the `managedblockchain` service has been included in the latest CLI.

```
cd ~
aws s3 cp s3://managedblockchain-beta/service-2.json .  
aws configure add-model --service-model file://service-2.json --service-name managedblockchain
```

<<<<<<< HEAD
## Step 1 - Create the Fabric network
=======
## Step 1 - Create the Hyperledger Fabric blockchain network
>>>>>>> 0d736091
In the Amazon Managed Blockchain Console: https://console.aws.amazon.com/managedblockchain

Make sure you are in the correct AWS region (i.e. us-east-1, also known as N. Virginia) and follow the steps below:

1. Click `Create a Network`
2. Make sure `Hyperleger Fabric 1.2` is selected
3. Enter a network name and an optional description, and click `Next`. Do not use special characters in the network name, as this name is used as a prefix when creating resources in step 3.
4. Enter a member name (e.g. this could be the name of the organisation you belong to) and an optional description
5. Enter an admin username and password, and note this down. You will need it later. Click `Next`
6. Check your configuration and click `Create network and member`
7. Wait until the status of your network and your network member become ACTIVE.

Before continuing, check to see that your Fabric network has been created and is ACTIVE. If not,
wait for it to complete. Otherwise the steps below may fail.

## Step 2 - Create the Fabric Peer
In the Amazon Managed Blockchain Console: https://console.aws.amazon.com/managedblockchain

1. In the new network you have created, click on the member in the Members section.
2. Click `Create peer node`
3. Enter 20 for storage, accept the other defaults, and click `Create peer node`

We'll continue with the next steps while we wait for the peer node to become HEALTHY.

## Step 3 - Create the Fabric client node
In your Cloud9 terminal window.

Create the Fabric client node, which will host the Fabric CLI. You will use the CLI to administer
the Fabric network. The Fabric client node will be created in its own VPC in your AWS account, with VPC endpoints 
pointing to the Fabric network you created in [Part 1](../ngo-fabric/README.md). AWS CloudFormation 
will be used to create the Fabric client node, the VPC and the VPC endpoints.

The AWS CloudFormation template requires a number of parameter values. We'll make sure these 
are available as export variables before running the script below.

In Cloud9:

```
export REGION=us-east-1
export NETWORKID=<the network ID you created in Step1, from the Amazon Managed Blockchain Console>
export NETWORKNAME=<the name you gave the network>
```

Set the VPC endpoint. Make sure it has been populated and exported. If the `echo` statement below shows
that it's blank, check the details under your network in the Amazon Managed Blockchain Console: 

```
export VPCENDPOINTSERVICENAME=$(aws managedblockchain get-network --region $REGION --network-id $NETWORKID --query 'Network.VpcEndpointServiceName' --output text)
echo $VPCENDPOINTSERVICENAME
```

<<<<<<< HEAD
If the VPC endpoint is populated with a value, go ahead and run this script. This will create the
CloudFormation stack. You will see an error saying `key pair does not exist`. This is expected as the script
=======
If the VPC endpoint is populated with a value, go ahead and run the script below. This will create the
CloudFormation stack. You will see an error saying `Keypair not found`. This is expected as the script
>>>>>>> 0d736091
will check whether the keypair exists before creating it. I don't want to overwrite any existing
keypairs you have, so just ignore this error and let the script continue:

```
cd ~/non-profit-blockchain/ngo-fabric
./3-vpc-client-node.sh
```

Check the progress in the AWS CloudFormation console and wait until the stack is CREATE COMPLETE.
You will find some useful information in the Outputs tab of the CloudFormation stack once the stack
is complete. We will use this information in later steps.

## Step 4 - Prepare the Fabric client node and enroll an identity
On the Fabric client node.

Prior to executing any commands on the Fabric client node, you will need to export ENV variables
that provide a context to Hyperledger Fabric. These variables will tell the client node which peer
node to interact with, which TLS certs to use, etc. 

From Cloud9, SSH into the Fabric client node. The key (i.e. the .PEM file) should be in your home directory. 
The DNS of the Fabric client node EC2 instance can be found in the output of the CloudFormation stack you 
created in Step 3 above.

Answer 'yes' if prompted: `Are you sure you want to continue connecting (yes/no)`

```
cd ~
ssh ec2-user@<dns of EC2 instance> -i ~/<Fabric network name>-keypair.pem
```

Clone the repo:

```
cd ~
git clone https://github.com/aws-samples/non-profit-blockchain.git
```

Create the file that includes the ENV export values that define your Fabric network configuration.

```
cd ~/non-profit-blockchain/ngo-fabric
cp templates/exports-template.sh fabric-exports.sh
vi fabric-exports.sh
```

Update the export statements at the top of the file. The info you need either matches what you 
entered when creating the Fabric network in [Part 1](../ngo-fabric/README.md), or can be found 
in the Amazon Managed Blockchain Console, under your network.

Source the file, so the exports are applied to your current session. If you exit the SSH 
session and re-connect, you'll need to source the file again.

```
cd ~/non-profit-blockchain/ngo-fabric
source fabric-exports.sh
```

Sourcing the file will do two things:
* export the necessary ENV variables
* create another file which contains the export values you need to use when working with a Fabric peer node.
This can be found in the file: `~/peer-exports.sh`. You will see how to use this in a later step.

Check the `source` worked:

```
$ echo $PEERSERVICEENDPOINT
nd-4MHB4EKFCRF7VBHXZE2ZU4F6GY.m-B7YYBFY4GREBZLPCO2SUS4GP3I.n-WDG36TTUD5HEJORZUPF4REKMBI.managedblockchain.us-east-1.amazonaws.com:30003
```

Check the peer export file exists and that it contains a number of export keys with values:

```
cat ~/peer-exports.sh 
```

If the file has values for all keys, source it:

```
source ~/peer-exports.sh 
```

Enroll an admin identity with the Fabric CA (certificate authority). We will use this
identity to administer the Fabric network and perform tasks such as creating channels
and instantiating chaincode.

```
export PATH=$PATH:/home/ec2-user/go/src/github.com/hyperledger/fabric-ca/bin
cd ~
fabric-ca-client enroll -u https://$ADMINUSER:$ADMINPWD@$CASERVICEENDPOINT --tls.certfiles /home/ec2-user/managedblockchain-tls-chain.pem -M /home/ec2-user/admin-msp 
```

Some final copying of the certificates is necessary:

```
mkdir -p /home/ec2-user/admin-msp/admincerts
cp ~/admin-msp/signcerts/* ~/admin-msp/admincerts/
cd ~/non-profit-blockchain/ngo-fabric
```

## Step 5 - Update the configtx channel configuration
On the Fabric client node.

Update the configtx channel configuration. The Name and ID fields should be updated with the member ID. 
You can obtain the member ID from the Amazon Managed Blockchain Console, or from the ENV variables 
exported to your current session.

```
echo $MEMBERID
```

Update the configtx.yaml file. Make sure you edit the configtx.yaml file you copy to your home
directory below, NOT the one in the repo:

```
cp ~/non-profit-blockchain/ngo-fabric/configtx.yaml ~
vi ~/configtx.yaml
```

Generate the configtx channel configuration by executing the following script. When the channel is created, this channel configuration will become the genesis block (i.e. block 0) on the channel:

```
docker exec cli configtxgen -outputCreateChannelTx /opt/home/$CHANNEL.pb -profile OneOrgChannel -channelID $CHANNEL --configPath /opt/home/
```

You should see:

```
2018-11-26 21:41:22.885 UTC [common/tools/configtxgen] main -> INFO 001 Loading configuration
2018-11-26 21:41:22.887 UTC [common/tools/configtxgen] doOutputChannelCreateTx -> INFO 002 Generating new channel configtx
2018-11-26 21:41:22.887 UTC [common/tools/configtxgen/encoder] NewApplicationGroup -> WARN 003 Default policy emission is deprecated, please include policy specificiations for the application group in configtx.yaml
2018-11-26 21:41:22.887 UTC [common/tools/configtxgen/encoder] NewApplicationOrgGroup -> WARN 004 Default policy emission is deprecated, please include policy specificiations for the application org group m-BHX24CQGP5CUNFS3YZTO2MPSRI in configtx.yaml
2018-11-26 21:41:22.888 UTC [common/tools/configtxgen] doOutputChannelCreateTx -> INFO 005 Writing new channel tx
```

Check that the channel configuration has been generated:

```
ls -lt ~/$CHANNEL.pb 
```

## Step 6 - Create a Fabric channel
On the Fabric client node.

Create a Fabric channel.

Execute the following script:

```
docker exec -e "CORE_PEER_TLS_ENABLED=true" -e "CORE_PEER_TLS_ROOTCERT_FILE=/opt/home/managedblockchain-tls-chain.pem" \
    -e "CORE_PEER_ADDRESS=$PEER" -e "CORE_PEER_LOCALMSPID=$MSP" -e "CORE_PEER_MSPCONFIGPATH=$MSP_PATH" \
    cli peer channel create -c $CHANNEL -f /opt/home/$CHANNEL.pb -o $ORDERER --cafile $CAFILE --tls
```

You should see:

```
2018-11-26 21:41:29.684 UTC [channelCmd] InitCmdFactory -> INFO 001 Endorser and orderer connections initialized
2018-11-26 21:41:29.752 UTC [cli/common] readBlock -> INFO 002 Got status: &{NOT_FOUND}
2018-11-26 21:41:29.761 UTC [channelCmd] InitCmdFactory -> INFO 003 Endorser and orderer connections initialized
2018-11-26 21:41:29.963 UTC [cli/common] readBlock -> INFO 004 Got status: &{NOT_FOUND}
2018-11-26 21:41:29.972 UTC [channelCmd] InitCmdFactory -> INFO 005 Endorser and orderer connections initialized
2018-11-26 21:41:30.174 UTC [cli/common] readBlock -> INFO 006 Got status: &{NOT_FOUND}
2018-11-26 21:41:34.370 UTC [cli/common] readBlock -> INFO 026 Received block: 0
```

This will create a file called `mychannel.block` in the CLI container in the directory `/opt/home/fabric-samples/chaincode/hyperledger/fabric/peer`. Since this directory is mounted from the host
Fabric client node, you can see the block file here:

```
ls -lt /home/ec2-user/fabric-samples/chaincode/hyperledger/fabric/peer
```

If the channel creation times out, it's possible that the channel has still been created and you can get 
the block from the channel itself. Executing the command below will read the channel config and save the
genesis block in the same directory as mentioned above:

```
docker exec -e "CORE_PEER_TLS_ENABLED=true" -e "CORE_PEER_TLS_ROOTCERT_FILE=/opt/home/managedblockchain-tls-chain.pem"  \
    -e "CORE_PEER_ADDRESS=$PEER"  -e "CORE_PEER_LOCALMSPID=$MSP" -e "CORE_PEER_MSPCONFIGPATH=$MSP_PATH" \
    cli peer channel fetch oldest /opt/home/fabric-samples/chaincode/hyperledger/fabric/peer/$CHANNEL.block \
    -c $CHANNEL -o $ORDERER --cafile /opt/home/managedblockchain-tls-chain.pem --tls   
```

Check that the block file now exists:

```
ls -lt /home/ec2-user/fabric-samples/chaincode/hyperledger/fabric/peer
```

## Step 7 - Join your peer node to the channel
On the Fabric client node.

Join peer to Fabric channel.

Execute the following script:

```
docker exec -e "CORE_PEER_TLS_ENABLED=true" -e "CORE_PEER_TLS_ROOTCERT_FILE=/opt/home/managedblockchain-tls-chain.pem" \
    -e "CORE_PEER_ADDRESS=$PEER" -e "CORE_PEER_LOCALMSPID=$MSP" -e "CORE_PEER_MSPCONFIGPATH=$MSP_PATH" \
    cli peer channel join -b $CHANNEL.block  -o $ORDERER --cafile $CAFILE --tls
```

You should see:

```
2018-11-26 21:41:40.983 UTC [channelCmd] InitCmdFactory -> INFO 001 Endorser and orderer connections initialized
2018-11-26 21:41:41.022 UTC [channelCmd] executeJoin -> INFO 002 Successfully submitted proposal to join channel
```

## Step 8 - Install chaincode on your peer node
On the Fabric client node.

Install chaincode on Fabric peer.

Execute the following script:

```
docker exec -e "CORE_PEER_TLS_ENABLED=true" -e "CORE_PEER_TLS_ROOTCERT_FILE=/opt/home/managedblockchain-tls-chain.pem" \
    -e "CORE_PEER_ADDRESS=$PEER" -e "CORE_PEER_LOCALMSPID=$MSP" -e "CORE_PEER_MSPCONFIGPATH=$MSP_PATH" \
    cli peer chaincode install -n $CHAINCODENAME -v $CHAINCODEVERSION -p $CHAINCODEDIR
```

You should see:

```
2018-11-26 21:41:46.585 UTC [chaincodeCmd] checkChaincodeCmdParams -> INFO 001 Using default escc
2018-11-26 21:41:46.585 UTC [chaincodeCmd] checkChaincodeCmdParams -> INFO 002 Using default vscc
2018-11-26 21:41:48.004 UTC [chaincodeCmd] install -> INFO 003 Installed remotely response:<status:200 payload:"OK" > 
```

## Step 9 - Instantiate the chaincode on the channel
On the Fabric client node.

Instantiate chaincode on Fabric channel. This statement may take around 30 seconds, and you
won't see a specific success response.

Execute the following script:

```
docker exec -e "CORE_PEER_TLS_ENABLED=true" -e "CORE_PEER_TLS_ROOTCERT_FILE=/opt/home/managedblockchain-tls-chain.pem" \
    -e "CORE_PEER_ADDRESS=$PEER" -e "CORE_PEER_LOCALMSPID=$MSP" -e "CORE_PEER_MSPCONFIGPATH=$MSP_PATH" \
    cli peer chaincode instantiate -o $ORDERER -C $CHANNEL -n $CHAINCODENAME -v $CHAINCODEVERSION \
    -c '{"Args":["init","a","100","b","200"]}' --cafile $CAFILE --tls
```

You should see:

```
2018-11-26 21:41:53.738 UTC [chaincodeCmd] checkChaincodeCmdParams -> INFO 001 Using default escc
2018-11-26 21:41:53.738 UTC [chaincodeCmd] checkChaincodeCmdParams -> INFO 002 Using default vscc
```

## Step 10 - Query the chaincode
On the Fabric client node.

Query the chaincode on Fabric peer.

Execute the following script:

```
docker exec -e "CORE_PEER_TLS_ENABLED=true" -e "CORE_PEER_TLS_ROOTCERT_FILE=/opt/home/managedblockchain-tls-chain.pem" \
    -e "CORE_PEER_ADDRESS=$PEER" -e "CORE_PEER_LOCALMSPID=$MSP" -e "CORE_PEER_MSPCONFIGPATH=$MSP_PATH" \
    cli peer chaincode query -C $CHANNEL -n $CHAINCODENAME -c '{"Args":["query","a"]}' 
```

You should see:

```
100
```

## Step 11 - Invoke a transaction
On the Fabric client node.

Invoke a Fabric transaction.

Execute the following script:

```
docker exec -e "CORE_PEER_TLS_ENABLED=true" -e "CORE_PEER_TLS_ROOTCERT_FILE=/opt/home/managedblockchain-tls-chain.pem" \
    -e "CORE_PEER_ADDRESS=$PEER" -e "CORE_PEER_LOCALMSPID=$MSP" -e "CORE_PEER_MSPCONFIGPATH=$MSP_PATH" \
    cli peer chaincode invoke -o $ORDERER -C $CHANNEL -n $CHAINCODENAME \
    -c '{"Args":["invoke","a","b","10"]}' --cafile $CAFILE --tls
```

You should see:

```
2018-11-26 21:45:20.935 UTC [chaincodeCmd] chaincodeInvokeOrQuery -> INFO 001 Chaincode invoke successful. result: status:200 
```

## Step 12 - Query the chaincode again and check the change in value
On the Fabric client node.

Query the chaincode on the Fabric peer and check the change in value. This proves the success of the invoke
transaction. If you execute the query immediately after the invoke, you may notice that the data hasn't changed.
Any idea why? There should be a gap of (roughly) 2 seconds between the invoke and query.

Invoking a transaction in Fabric involves a number of steps, including:

* Sending the transaction to the endorsing peers for simulation and endorsement
* Packaging the endorsements from the peers
* Sending the packaged endorsements to the ordering service for ordering
* The ordering service grouping the transactions into blocks (which are created every 2 seconds, by default)
* The ordering service sending the blocks to all peer nodes for validating and committing to the ledger

Only after the transactions in the block have been committed to the ledger can you read the
new value from the ledger (or more specifically, from the world state key-value store).

Execute the following script:

```
docker exec -e "CORE_PEER_TLS_ENABLED=true" -e "CORE_PEER_TLS_ROOTCERT_FILE=/opt/home/managedblockchain-tls-chain.pem" \
    -e "CORE_PEER_ADDRESS=$PEER" -e "CORE_PEER_LOCALMSPID=$MSP" -e "CORE_PEER_MSPCONFIGPATH=$MSP_PATH" \
    cli peer chaincode query -C $CHANNEL -n $CHAINCODENAME -c '{"Args":["query","a"]}' 
```

You should see:

```
90
```

## Move on to Part 2
The workshop instructions can be found in the README files in parts 1-4:

<<<<<<< HEAD
* [Part 1:](../ngo-fabric/README.md) Start the workshop by building the Amazon Managed Blockchain Hyperledger Fabric network.
* [Part 2:](../ngo-chaincode/README.md) Deploy the NGO chaincode. 
* [Part 3:](../ngo-rest-api/README.md) Run the REST API. 
* [Part 4:](../ngo-ui/README.md) Run the Application. 
* [Part 5:](../new-member/README.md) Add a new member to the network. 
=======
* [Part 1:](../ngo-fabric/README.md) Start the workshop by building the Hyperledger Fabric blockchain network using Amazon Managed Blockchain.
* [Part 2:](../ngo-chaincode/README.md) Deploy the non-profit chaincode. 
* [Part 3:](../ngo-rest-api/README.md) Run the RESTful API server. 
* [Part 4:](../ngo-ui/README.md) Run the application. 
>>>>>>> 0d736091
<|MERGE_RESOLUTION|>--- conflicted
+++ resolved
@@ -1,19 +1,10 @@
 # Part1: Build a Hyperledger Fabric blockchain network using Amazon Managed Blockchain
 
-<<<<<<< HEAD
-This section will create an Amazon Managed Blockchain Fabric network. A combination of the AWS Console and the AWS CLI 
-will be used. The process to create the network is as follows:
-
-* Provision a Cloud9 instance. We will use the Linux terminal that Cloud9 provides
-* Use the Amazon Managed Blockchain Console to create a Fabric network and provision a peer node
-* From Cloud9, run a CloudFormation template to provision a VPC and a Fabric client node. You 
-=======
 This section will build a Hyperledger Fabric blockchain network using Amazon Managed Blockchain. A combination of the AWS Console and the AWS CLI will be used. The process to create the network is as follows:
 
 * Provision an AWS Cloud9 instance. We will use the Linux terminal that Cloud9 provides
 * Use the Amazon Managed Blockchain console to create a Fabric network and provision a peer node
 * From Cloud9, run an AWS CloudFormation template to provision a VPC and a Fabric client node. You 
->>>>>>> 0d736091
 will use the Fabric client node to administer the Fabric network
 * From the Fabric client node, create a Fabric channel, install and instantiate chaincode, and 
 query and invoke transactions on the Fabric network
@@ -42,11 +33,7 @@
 aws configure add-model --service-model file://service-2.json --service-name managedblockchain
 ```
 
-<<<<<<< HEAD
-## Step 1 - Create the Fabric network
-=======
 ## Step 1 - Create the Hyperledger Fabric blockchain network
->>>>>>> 0d736091
 In the Amazon Managed Blockchain Console: https://console.aws.amazon.com/managedblockchain
 
 Make sure you are in the correct AWS region (i.e. us-east-1, also known as N. Virginia) and follow the steps below:
@@ -98,13 +85,8 @@
 echo $VPCENDPOINTSERVICENAME
 ```
 
-<<<<<<< HEAD
 If the VPC endpoint is populated with a value, go ahead and run this script. This will create the
 CloudFormation stack. You will see an error saying `key pair does not exist`. This is expected as the script
-=======
-If the VPC endpoint is populated with a value, go ahead and run the script below. This will create the
-CloudFormation stack. You will see an error saying `Keypair not found`. This is expected as the script
->>>>>>> 0d736091
 will check whether the keypair exists before creating it. I don't want to overwrite any existing
 keypairs you have, so just ignore this error and let the script continue:
 
@@ -431,15 +413,8 @@
 ## Move on to Part 2
 The workshop instructions can be found in the README files in parts 1-4:
 
-<<<<<<< HEAD
-* [Part 1:](../ngo-fabric/README.md) Start the workshop by building the Amazon Managed Blockchain Hyperledger Fabric network.
-* [Part 2:](../ngo-chaincode/README.md) Deploy the NGO chaincode. 
-* [Part 3:](../ngo-rest-api/README.md) Run the REST API. 
-* [Part 4:](../ngo-ui/README.md) Run the Application. 
-* [Part 5:](../new-member/README.md) Add a new member to the network. 
-=======
 * [Part 1:](../ngo-fabric/README.md) Start the workshop by building the Hyperledger Fabric blockchain network using Amazon Managed Blockchain.
 * [Part 2:](../ngo-chaincode/README.md) Deploy the non-profit chaincode. 
 * [Part 3:](../ngo-rest-api/README.md) Run the RESTful API server. 
 * [Part 4:](../ngo-ui/README.md) Run the application. 
->>>>>>> 0d736091
+* [Part 5:](../new-member/README.md) Add a new member to the network. 